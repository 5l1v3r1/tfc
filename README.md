--- conflicted
+++ resolved
@@ -2,147 +2,118 @@
 
 ### Tinfoil Chat
 
-[![Build Status](https://travis-ci.org/maqp/tfc.svg?branch=master)](https://travis-ci.org/maqp/tfc) 
-[![Coverage Status](https://coveralls.io/repos/github/maqp/tfc/badge.svg?branch=master)](https://coveralls.io/github/maqp/tfc?branch=master)
+[![Build Status](https://travis-ci.org/maqp/tfc.svg?branch=master)](https://travis-ci.org/maqp/tfc) [![Coverage Status](https://coveralls.io/repos/github/maqp/tfc/badge.svg?branch=master)](https://coveralls.io/github/maqp/tfc?branch=master)
 
-<<<<<<< HEAD
-Tinfoil Chat (TFC) is a 
-[FOSS](https://www.gnu.org/philosophy/free-sw.html)+[FHD](https://www.gnu.org/philosophy/free-hardware-designs.en.html) 
-messaging system that relies on high assurance hardware architecture to protect 
-users from
-=======
 **The development of TFC is currently on hold. As the available code is not supported by an OS that can receive latest security updates, installation of TFC on new systems is not recommended. No vulnerability has been found from the current version, thus existing users do not need to take any action.**
 
 Tinfoil Chat (TFC) is a high assurance encrypted messaging system that
 operates on top of existing IM clients. The 
 [free and open source software](https://www.gnu.org/philosophy/free-sw.html)
 is used together with free hardware to protect users from 
->>>>>>> c3fe49ce
 [passive eavesdropping](https://en.wikipedia.org/wiki/Upstream_collection), 
 [active MITM attacks](https://en.wikipedia.org/wiki/Man-in-the-middle_attack)
+and [remote CNE](https://www.youtube.com/watch?v=3euYBPlX9LM) practised by
+organized crime and nation state attackers.
+
+[XSalsa20](https://cr.yp.to/snuffle/salsafamily-20071225.pdf)
+encryption and
+[Poly1305-AES](https://cr.yp.to/mac/poly1305-20050329.pdf)
+MACs provide
+[end-to-end encrypted](https://en.wikipedia.org/wiki/End-to-end_encryption)
+communication with
+[deniable authentication](https://en.wikipedia.org/wiki/Deniable_encryption#Deniable_authentication):
+Symmetric keys are either pre-shared, or exchanged using
+[X25519](https://cr.yp.to/ecdh/curve25519-20060209.pdf),
+the base-10 fingerprints of which are verified via out-of-band channel. TFC provides
+per-packet forward secrecy with
+[hash ratchet](https://en.wikipedia.org/wiki/Double_Ratchet_Algorithm)
+the KDF of which chains
+[SHA3-256](http://keccak.noekeon.org/Keccak-implementation-3.2.pdf),
+[Blake2s](https://blake2.net/blake2_20130129.pdf)
 and
-[remote exfiltration](https://www.youtube.com/watch?v=3euYBPlX9LM) 
-(=hacking) practised by organized crime and nation state actors.
+[SHA256](http://www.iwar.org.uk/comsec/resources/cipher/sha256-384-512.pdf).
 
-##### State-of-the-art cryptography
-TFC uses
-[XChaCha20](https://cr.yp.to/chacha/chacha-20080128.pdf)-[Poly1305](https://cr.yp.to/mac/poly1305-20050329.pdf)
-[end-to-end encryption](https://en.wikipedia.org/wiki/End-to-end_encryption)
-with
-[deniable authentication](https://en.wikipedia.org/wiki/Deniable_encryption#Deniable_authentication).
-The symmetric keys are either
-[pre-shared](https://en.wikipedia.org/wiki/Pre-shared_key),
-or exchanged using
-[X448](https://eprint.iacr.org/2015/625.pdf),
-the base-10
-[fingerprints](https://en.wikipedia.org/wiki/Public_key_fingerprint)
-of which are verified via out-of-band channel. TFC provides per-message
-[forward secrecy](https://en.wikipedia.org/wiki/Forward_secrecy)
-with
-[BLAKE2b](https://blake2.net/blake2.pdf) 
-based
-[hash ratchet](https://en.wikipedia.org/wiki/Double_Ratchet_Algorithm).
-All persistent user data is encrypted locally using XChaCha20-Poly1305, the key 
-of which is derived from password and salt using 
-[Argon2d](https://github.com/P-H-C/phc-winner-argon2/blob/master/argon2-specs.pdf). 
-Key generation of TFC relies on Linux kernel's 
-[getrandom()](https://manpages.debian.org/testing/manpages-dev/getrandom.2.en.html),
-a syscall for its ChaCha20 based CSPRNG.
+The software is used in hardware configuration that provides strong endpoint
+security: Encryption and decryption are separated on two isolated computers.
+The split
+[TCB](https://en.wikipedia.org/wiki/Trusted_computing_base)
+interacts with a third, networked computer through unidirectional
+[serial](https://en.wikipedia.org/wiki/Universal_asynchronous_receiver/transmitter)
+interfaces. Direction of data flow is enforced with free hardware design
+[data diodes](https://en.wikipedia.org/wiki/Unidirectional_network);
+Lack of bidirectional channels to isolated computers prevents insertion of malware
+to the encrypting computer and exfiltration of keys and plaintexts from the
+decrypting computer -- even with exploits against
+[zero-day vulnerabilities](https://en.wikipedia.org/wiki/Zero-day_(computing))
+in software and operating systems running on the TCB halves.
 
-##### First messaging system with endpoint security
-The software is used in hardware configuration that provides strong
-[endpoint security](https://en.wikipedia.org/wiki/Endpoint_security):
-Encryption and decryption are separated on two isolated computers. The split
-[TCB](https://en.wikipedia.org/wiki/Trusted_computing_base)
-interacts with a third, Networked Computer, through unidirectional
-[serial](https://en.wikipedia.org/wiki/Universal_asynchronous_receiver/transmitter) 
-interfaces. The direction of data flow is enforced with free hardware design
-[data diodes](https://en.wikipedia.org/wiki/Unidirectional_network), 
-technology the certified implementations of which are typically found in 
-critical infrastructure protection and government networks where classification 
-level of data varies.
+TFC supports multiple IM accounts per user to hide the social graph of
+communicating parties, even during end-to-end encrypted group conversations.
 
-##### Anonymous by design
-TFC routes all communication through next generation
-[Tor](https://www.torproject.org/about/overview.html.en)
-([v3](https://trac.torproject.org/projects/tor/wiki/doc/NextGenOnions))
-[Onion Services](https://www.torproject.org/docs/onion-services) 
-to hide metadata about real-life identity and geolocation of users, when and how 
-much they communicate, the social graph of the users and the fact TFC is 
-running. TFC also features a traffic masking mode that hides the type, quantity,
-and schedule of communication, even if the Networked Computer is compromised.
+TFC allows a group or two parties to defeat metadata about quantity and
+schedule of communication with traffic masking, where messages and background
+file transmission is inserted into a constant stream of encrypted noise traffic.
 
 
 ### How it works
 
-![](https://www.cs.helsinki.fi/u/oottela/wiki/readme/how_it_works.png)
-[System overview](https://www.cs.helsinki.fi/u/oottela/wiki/readme/how_it_works.png)
+![](https://cs.helsinki.fi/u/oottela/tfcwiki/tfc_overview.jpg)
 
-TFC uses three computers per endpoint: Source Computer, Networked Computer, and 
-Destination Computer.
+TFC uses three computers per endpoint. Alice enters her messages and commands
+to Transmitter program running on her transmitter computer (TxM), a TCB
+separated from network. The Transmitter program encrypts and signs plaintext
+data and relays the ciphertext from TxM to her networked computer (NH) trough a
+serial interface and a hardware data diode.
 
-Alice enters messages and commands to Transmitter Program running on her Source 
-Computer. Transmitter Program encrypts and signs plaintext data and relays the 
-ciphertexts from Source Computer to her Networked Computer through a serial 
-interface and a hardware data diode.
+Messages and commands received to NH are relayed to IM client (Pidgin or
+Finch), and to Alice's receiver computer (RxM) via another serial interface and
+data diode. The Receiver program on Alice's RxM authenticates, decrypts and
+processes the received messages and commands.
 
-Relay Program on Alice's Networked Computer relays commands and copies of 
-outgoing messages to her Destination Computer via the serial interface and data 
-diode. Receiver Program on Alice's Destination Computer authenticates, decrypts 
-and processes the received message/command.
+The IM client sends the packet either directly or through Tor network to IM
+server, that then forwards it directly (or again through Tor) to Bob.
 
-Alice's Relay Program shares messages and files to Bob over Tor Onion Service. 
-The web client of Bob's Relay Program fetches the ciphertext from Alice's Onion 
-Service and forwards it to his Destination Computer (again through a serial 
-interface and data diode). Bob's Receiver Program then authenticates, decrypts 
-and processes the received message/file.
+IM client on Bob's NH forwards packet to nh.py plugin program, that then
+forwards it to Bob's RxM (again through serial interface and data diode).
+Bob's Receiver program on his RxM then authenticates, decrypts, and processes
+the packet.
 
-When Bob responds, he will type his message to his Source Computer, and after a 
-mirrored process, Alice reads the message from her Destination Computer.
+When Bob responds, he will type the message to his transmitter computer and in
+the end, Alice reads the message from her receiver computer.
 
 
-### Why keys and plaintexts cannot be exfiltrated
+### Why keys can not be exfiltrated
 
-TFC is designed to combine the 
-[classical and alternative data diode models](https://en.wikipedia.org/wiki/Unidirectional_network#Applications) 
-to provide hardware enforced endpoint security: 
+1. Malware that exploits an unknown vulnerability in RxM can infiltrate the
+system, but is unable to exfiltrate keys or plaintexts, as data diode prevents
+all outbound traffic.
 
-1. The Destination Computer uses the classical data diode model. It is designed 
-to receive data from the insecure Networked Computer while preventing the export 
-of any data back to the Networked Computer. Not even malware on Destination 
-Computer can exfiltrate keys or plaintexts as the data diode prevents all 
-outbound traffic.
+2. Malware can not infiltrate TxM as data diode prevents all inbound traffic.
+The only data input to TxM is the public key of contact (e.g.
+`5J8 C2h AVE Wv2 cGz oSd oQv Nkm 9tu ABP qwt Kz8 ou4 xvA HGx HUh sJC`),
+which is manually typed by the user.
 
-2. The Source Computer uses the alternative data diode model that is designed to 
-allow the export of data to the Networked Computer. The data diode protects the 
-Source Computer from attacks by physically preventing all inbound traffic. To 
-allow key exchanges, the short elliptic-curve public keys are input manually by 
-the user.
+3. The NH is assumed to be compromised: all sensitive data that passes through
+it is always encrypted and signed.
 
-3. The Networked Computer is assumed to be compromised. All sensitive data that 
-passes through it is encrypted and signed with no exceptions.
+![](https://cs.helsinki.fi/u/oottela/tfcwiki/tfc_attacks.jpg)
 
-![](https://www.cs.helsinki.fi/u/oottela/wiki/readme/attacks.png)
-[Exfiltration security](https://www.cs.helsinki.fi/u/oottela/wiki/readme/attacks.png)
+Optical repeater inside the
+[optocoupler](https://en.wikipedia.org/wiki/Opto-isolator)
+of the data diode (below) enforces direction of data transmission with the laws
+of physics.
 
-#### Data diode
-Optical repeater inside the
-[optocouplers](https://en.wikipedia.org/wiki/Opto-isolator)
-of the data diode (below) enforce direction of data transmission with the 
-fundamental laws of physics.
-
-![](https://www.cs.helsinki.fi/u/oottela/wiki/readme/readme_dd.jpg)
-[TFC data diode](https://www.cs.helsinki.fi/u/oottela/wiki/readme/readme_dd.jpg)
+![](https://www.cs.helsinki.fi/u/oottela/tfcwiki/ttl_dd_pb/23.jpg)
 
 
 ### Supported Operating Systems
 
-#### Source/Destination Computer
-- *buntu 18.04 (or newer)
+#### TxM and RxM
+- *buntu 17.04 (64-bit)
 
-#### Networked Computer
-- Tails (Debian Buster or newer)
-- *buntu 18.04 (or newer)
+#### NH
+- Tails 3.1
+- *buntu 17.04 (64-bit)
 
 
 ### More information
@@ -158,4 +129,4 @@
 &nbsp;&nbsp;&nbsp;&nbsp;[Installation](https://github.com/maqp/tfc/wiki/Installation)<br>
 &nbsp;&nbsp;&nbsp;&nbsp;[How to use](https://github.com/maqp/tfc/wiki/How-to-use)<br>
 
-[Update log](https://github.com/maqp/tfc/wiki/Update-Log)<br>+[Update Log](https://github.com/maqp/tfc/wiki/Update-Log)<br>